/*-
 * Copyright (c) 2013 Tycho Nightingale <tycho.nightingale@pluribusnetworks.com>
 * Copyright (c) 2013 Neel Natu <neel@freebsd.org>
 * Copyright (c) 2017 Intel Corporation
 * All rights reserved.
 *
 * Redistribution and use in source and binary forms, with or without
 * modification, are permitted provided that the following conditions
 * are met:
 * 1. Redistributions of source code must retain the above copyright
 *    notice, this list of conditions and the following disclaimer.
 * 2. Redistributions in binary form must reproduce the above copyright
 *    notice, this list of conditions and the following disclaimer in the
 *    documentation and/or other materials provided with the distribution.
 *
 * THIS SOFTWARE IS PROVIDED BY NETAPP, INC ``AS IS'' AND
 * ANY EXPRESS OR IMPLIED WARRANTIES, INCLUDING, BUT NOT LIMITED TO, THE
 * IMPLIED WARRANTIES OF MERCHANTABILITY AND FITNESS FOR A PARTICULAR PURPOSE
 * ARE DISCLAIMED.  IN NO EVENT SHALL NETAPP, INC OR CONTRIBUTORS BE LIABLE
 * FOR ANY DIRECT, INDIRECT, INCIDENTAL, SPECIAL, EXEMPLARY, OR CONSEQUENTIAL
 * DAMAGES (INCLUDING, BUT NOT LIMITED TO, PROCUREMENT OF SUBSTITUTE GOODS
 * OR SERVICES; LOSS OF USE, DATA, OR PROFITS; OR BUSINESS INTERRUPTION)
 * HOWEVER CAUSED AND ON ANY THEORY OF LIABILITY, WHETHER IN CONTRACT, STRICT
 * LIABILITY, OR TORT (INCLUDING NEGLIGENCE OR OTHERWISE) ARISING IN ANY WAY
 * OUT OF THE USE OF THIS SOFTWARE, EVEN IF ADVISED OF THE POSSIBILITY OF
 * SUCH DAMAGE.
 *
 * $FreeBSD$
 */

#define pr_prefix	"vioapic: "

#include <hypervisor.h>

#define	IOREGSEL	0x00
#define	IOWIN		0x10
#define	IOEOI		0x40

#define REDIR_ENTRIES_HW	120 /* SOS align with native ioapic */
#define	RTBL_RO_BITS	((uint64_t)(IOAPIC_RTE_REM_IRR | IOAPIC_RTE_DELIVS))

#define ACRN_DBG_IOAPIC	6

struct vioapic {
	struct vm	*vm;
	spinlock_t	mtx;
	uint32_t	id;
	uint32_t	ioregsel;
	struct {
		uint64_t reg;
		int	 acnt;	/* sum of pin asserts (+1) and deasserts (-1) */
	} rtbl[REDIR_ENTRIES_HW];
};

#define	VIOAPIC_LOCK(vioapic)	spinlock_obtain(&((vioapic)->mtx))
#define	VIOAPIC_UNLOCK(vioapic)	 spinlock_release(&((vioapic)->mtx))

#define MASK_ALL_INTERRUPTS   0x0001000000010000UL

static inline const char *pinstate_str(bool asserted)
{
	return (asserted) ? "asserted" : "deasserted";
}

struct vioapic *
vm_ioapic(struct vm *vm)
{
	return (struct vioapic *)vm->arch_vm.virt_ioapic;
}

static void
vioapic_send_intr(struct vioapic *vioapic, uint32_t pin)
{
	int vector, delmode;
	uint32_t low, high, dest;
	bool level, phys;
	uint32_t pincount = vioapic_pincount(vioapic->vm);

	if (pin >= pincount)
		pr_err("vioapic_send_intr: invalid pin number %d", pin);

	low = vioapic->rtbl[pin].reg;
	high = vioapic->rtbl[pin].reg >> 32;

	if ((low & IOAPIC_RTE_INTMASK) == IOAPIC_RTE_INTMSET) {
		dev_dbg(ACRN_DBG_IOAPIC, "ioapic pin%d: masked", pin);
		return;
	}

	phys = ((low & IOAPIC_RTE_DESTMOD) == IOAPIC_RTE_DESTPHY);
	delmode = low & IOAPIC_RTE_DELMOD;
	level = (low & IOAPIC_RTE_TRGRLVL) != 0U ? true : false;
	if (level)
		vioapic->rtbl[pin].reg |= IOAPIC_RTE_REM_IRR;

	vector = low & IOAPIC_RTE_INTVEC;
	dest = high >> APIC_ID_SHIFT;
	vlapic_deliver_intr(vioapic->vm, level, dest, phys, delmode, vector);
}

static void
vioapic_set_pinstate(struct vioapic *vioapic, uint32_t pin, bool newstate)
{
	int oldcnt, newcnt;
	bool needintr;
	uint32_t pincount = vioapic_pincount(vioapic->vm);

	if (pin >= pincount)
		pr_err("vioapic_set_pinstate: invalid pin number %d", pin);

	oldcnt = vioapic->rtbl[pin].acnt;
	if (newstate)
		vioapic->rtbl[pin].acnt++;
	else
		vioapic->rtbl[pin].acnt--;
	newcnt = vioapic->rtbl[pin].acnt;

	if (newcnt < 0) {
		pr_err("ioapic pin%d: bad acnt %d", pin, newcnt);
	}

	needintr = false;
	if (oldcnt == 0 && newcnt == 1) {
		needintr = true;
		dev_dbg(ACRN_DBG_IOAPIC, "ioapic pin%d: asserted", pin);
	} else if (oldcnt == 1 && newcnt == 0) {
		dev_dbg(ACRN_DBG_IOAPIC, "ioapic pin%d: deasserted", pin);
	} else {
		dev_dbg(ACRN_DBG_IOAPIC, "ioapic pin%d: %s, ignored, acnt %d",
		    pin, pinstate_str(newstate), newcnt);
	}

	if (needintr)
		vioapic_send_intr(vioapic, pin);
}

enum irqstate {
	IRQSTATE_ASSERT,
	IRQSTATE_DEASSERT,
	IRQSTATE_PULSE
};

static int
vioapic_set_irqstate(struct vm *vm, uint32_t irq, enum irqstate irqstate)
{
	struct vioapic *vioapic;

	if (irq >= (uint32_t)vioapic_pincount(vm))
		return -EINVAL;

	vioapic = vm_ioapic(vm);

	VIOAPIC_LOCK(vioapic);
	switch (irqstate) {
	case IRQSTATE_ASSERT:
		vioapic_set_pinstate(vioapic, irq, true);
		break;
	case IRQSTATE_DEASSERT:
		vioapic_set_pinstate(vioapic, irq, false);
		break;
	case IRQSTATE_PULSE:
		vioapic_set_pinstate(vioapic, irq, true);
		vioapic_set_pinstate(vioapic, irq, false);
		break;
	default:
		panic("vioapic_set_irqstate: invalid irqstate %d", irqstate);
	}
	VIOAPIC_UNLOCK(vioapic);

	return 0;
}

int
vioapic_assert_irq(struct vm *vm, uint32_t irq)
{
	return vioapic_set_irqstate(vm, irq, IRQSTATE_ASSERT);
}

int
vioapic_deassert_irq(struct vm *vm, uint32_t irq)
{
	return vioapic_set_irqstate(vm, irq, IRQSTATE_DEASSERT);
}

int
vioapic_pulse_irq(struct vm *vm, uint32_t irq)
{
	return vioapic_set_irqstate(vm, irq, IRQSTATE_PULSE);
}

/*
 * Reset the vlapic's trigger-mode register to reflect the ioapic pin
 * configuration.
 */
void
vioapic_update_tmr(struct vcpu *vcpu)
{
	struct vioapic *vioapic;
	struct vlapic *vlapic;
	uint32_t low;
	int delmode, vector;
	bool level;
	uint32_t pin, pincount;

	vlapic = vcpu->arch_vcpu.vlapic;
	vioapic = vm_ioapic(vcpu->vm);

	VIOAPIC_LOCK(vioapic);
	pincount = vioapic_pincount(vcpu->vm);
	for (pin = 0; pin < pincount; pin++) {
		low = vioapic->rtbl[pin].reg;

		level = (low & IOAPIC_RTE_TRGRLVL) != 0U ? true : false;

		/*
		 * For a level-triggered 'pin' let the vlapic figure out if
		 * an assertion on this 'pin' would result in an interrupt
		 * being delivered to it. If yes, then it will modify the
		 * TMR bit associated with this vector to level-triggered.
		 */
		delmode = low & IOAPIC_RTE_DELMOD;
		vector = low & IOAPIC_RTE_INTVEC;
		vlapic_set_tmr_one_vec(vlapic, delmode, vector, level);
	}
	vlapic_apicv_batch_set_tmr(vlapic);
	VIOAPIC_UNLOCK(vioapic);
}

static uint32_t
vioapic_read(struct vioapic *vioapic, uint32_t addr)
{
<<<<<<< HEAD
	uint32_t regnum, pin, rshift;
	uint32_t pincount = vioapic_pincount(vioapic->vm);
=======
	uint32_t regnum, rshift;
	int pin;
>>>>>>> b2fa8c5e

	regnum = addr & 0xffU;
	switch (regnum) {
	case IOAPIC_ID:
		return vioapic->id;
	case IOAPIC_VER:
<<<<<<< HEAD
		return ((pincount - 1) << MAX_RTE_SHIFT)
		       | 0x11;
=======
		return ((vioapic_pincount(vioapic->vm) - 1U) << MAX_RTE_SHIFT)
		       | 0x11U;
>>>>>>> b2fa8c5e
	case IOAPIC_ARB:
		return vioapic->id;
	default:
		break;
	}

	/* redirection table entries */
	if (regnum >= IOAPIC_REDTBL &&
<<<<<<< HEAD
	    regnum < IOAPIC_REDTBL + pincount * 2) {
=======
	    (regnum < IOAPIC_REDTBL + vioapic_pincount(vioapic->vm) * 2) != 0) {
>>>>>>> b2fa8c5e
		pin = (regnum - IOAPIC_REDTBL) / 2;
		if (((regnum - IOAPIC_REDTBL) % 2) != 0)
			rshift = 32;
		else
			rshift = 0;

		return vioapic->rtbl[pin].reg >> rshift;
	}

	return 0;
}

/*
 * version 0x20+ ioapic has EOI register. And cpu could write vector to this
 * register to clear related IRR.
 */
static void
vioapic_write_eoi(struct vioapic *vioapic, uint32_t vector)
{
	struct vm *vm = vioapic->vm;
	uint32_t pin, pincount;

	if (vector < VECTOR_FOR_INTR_START || vector > NR_MAX_VECTOR)
		pr_err("vioapic_process_eoi: invalid vector %d", vector);

	VIOAPIC_LOCK(vioapic);
	pincount = vioapic_pincount(vm);
	for (pin = 0; pin < pincount; pin++) {
		if ((vioapic->rtbl[pin].reg & IOAPIC_RTE_REM_IRR) == 0)
			continue;
		if ((vioapic->rtbl[pin].reg & IOAPIC_RTE_INTVEC) !=
				(uint64_t)vector)
			continue;

		vioapic->rtbl[pin].reg &= ~IOAPIC_RTE_REM_IRR;
		if (vioapic->rtbl[pin].acnt > 0) {
			dev_dbg(ACRN_DBG_IOAPIC,
				"ioapic pin%d: asserted at eoi, acnt %d",
				pin, vioapic->rtbl[pin].acnt);
			vioapic_send_intr(vioapic, pin);
		}
	}
	VIOAPIC_UNLOCK(vioapic);
}

static void
vioapic_write(struct vioapic *vioapic, uint32_t addr, uint32_t data)
{
	uint64_t data64, mask64;
	uint64_t last, new, changed;
	uint32_t regnum, lshift;
	int pin;

	regnum = addr & 0xffUL;
	switch (regnum) {
	case IOAPIC_ID:
		vioapic->id = data & APIC_ID_MASK;
		break;
	case IOAPIC_VER:
	case IOAPIC_ARB:
		/* readonly */
		break;
	default:
		break;
	}

	/* redirection table entries */
	if (regnum >= IOAPIC_REDTBL &&
	    (regnum < IOAPIC_REDTBL + vioapic_pincount(vioapic->vm) * 2) != 0) {
		pin = (regnum - IOAPIC_REDTBL) / 2;
		if (((regnum - IOAPIC_REDTBL) % 2) != 0)
			lshift = 32;
		else
			lshift = 0;

		last = new = vioapic->rtbl[pin].reg;

		data64 = (uint64_t)data << lshift;
		mask64 = (uint64_t)0xffffffff << lshift;
		new &= ~mask64 | RTBL_RO_BITS;
		new |= data64 & ~RTBL_RO_BITS;

		changed = last ^ new;
		/* pin0 from vpic mask/unmask */
		if (pin == 0 && (changed & IOAPIC_RTE_INTMASK) != 0U) {
			/* mask -> umask */
			if ((last & IOAPIC_RTE_INTMASK) != 0U &&
				((new & IOAPIC_RTE_INTMASK) == 0)) {
				if ((vioapic->vm->vpic_wire_mode ==
						VPIC_WIRE_NULL) ||
						(vioapic->vm->vpic_wire_mode ==
						VPIC_WIRE_INTR)) {
					vioapic->vm->vpic_wire_mode =
						VPIC_WIRE_IOAPIC;
					dev_dbg(ACRN_DBG_IOAPIC,
						"vpic wire mode -> IOAPIC");
				} else {
					pr_err("WARNING: invalid vpic wire mode change");
					return;
				}
			/* unmask -> mask */
			} else if (((last & IOAPIC_RTE_INTMASK) == 0) &&
				(new & IOAPIC_RTE_INTMASK) != 0U) {
				if (vioapic->vm->vpic_wire_mode ==
						VPIC_WIRE_IOAPIC) {
					vioapic->vm->vpic_wire_mode =
						VPIC_WIRE_INTR;
					dev_dbg(ACRN_DBG_IOAPIC,
						"vpic wire mode -> INTR");
				}
			}
		}
		vioapic->rtbl[pin].reg = new;
		dev_dbg(ACRN_DBG_IOAPIC, "ioapic pin%d: redir table entry %#lx",
		    pin, vioapic->rtbl[pin].reg);
		/*
		 * If any fields in the redirection table entry (except mask
		 * or polarity) have changed then rendezvous all the vcpus
		 * to update their vlapic trigger-mode registers.
		 */
		if ((changed & ~(IOAPIC_RTE_INTMASK | IOAPIC_RTE_INTPOL)) != 0U) {
			int i;
			struct vcpu *vcpu;

			dev_dbg(ACRN_DBG_IOAPIC,
			"ioapic pin%d: recalculate vlapic trigger-mode reg",
			pin);

			VIOAPIC_UNLOCK(vioapic);

			foreach_vcpu(i, vioapic->vm, vcpu) {
				vcpu_make_request(vcpu, ACRN_REQUEST_TMR_UPDATE);
			}
			VIOAPIC_LOCK(vioapic);
		}

		/*
		 * Generate an interrupt if the following conditions are met:
		 * - pin is not masked
		 * - previous interrupt has been EOIed
		 * - pin level is asserted
		 */
		if ((vioapic->rtbl[pin].reg & IOAPIC_RTE_INTMASK) ==
			IOAPIC_RTE_INTMCLR &&
			(vioapic->rtbl[pin].reg & IOAPIC_RTE_REM_IRR) == 0 &&
			(vioapic->rtbl[pin].acnt > 0)) {
			dev_dbg(ACRN_DBG_IOAPIC,
				"ioapic pin%d: asserted at rtbl write, acnt %d",
				pin, vioapic->rtbl[pin].acnt);
			vioapic_send_intr(vioapic, pin);
		}

		/* remap for active: interrupt mask -> unmask
		 * remap for deactive: interrupt mask & vector set to 0
		 */
		data64 = vioapic->rtbl[pin].reg;
		if ((((data64 & IOAPIC_RTE_INTMASK) == IOAPIC_RTE_INTMCLR)
		  && ((last & IOAPIC_RTE_INTMASK) == IOAPIC_RTE_INTMSET))
		  || (((data64 & IOAPIC_RTE_INTMASK) == IOAPIC_RTE_INTMSET)
		  && ((vioapic->rtbl[pin].reg & IOAPIC_RTE_INTVEC) == 0))) {
			/* VM enable intr */
			struct ptdev_intx_info intx;

			/* NOTE: only support max 256 pin */
			intx.virt_pin = (uint8_t)pin;
			intx.vpin_src = PTDEV_VPIN_IOAPIC;
			ptdev_intx_pin_remap(vioapic->vm, &intx);
		}
	}
}

static int
vioapic_mmio_rw(struct vioapic *vioapic, uint64_t gpa,
		uint64_t *data, int size, bool doread)
{
	uint64_t offset;

	offset = gpa - VIOAPIC_BASE;

	/*
	 * The IOAPIC specification allows 32-bit wide accesses to the
	 * IOREGSEL (offset 0) and IOWIN (offset 16) registers.
	 */
	if (size != 4 || (offset != IOREGSEL && offset != IOWIN &&
			offset != IOEOI)) {
		if (doread)
			*data = 0;
		return 0;
	}

	VIOAPIC_LOCK(vioapic);
	if (offset == IOREGSEL) {
		if (doread)
			*data = vioapic->ioregsel;
		else
			vioapic->ioregsel = *data;
	} else if (offset == IOEOI) {
		/* only need to handle write operation */
		if (!doread)
			vioapic_write_eoi(vioapic, *data);
	} else {
		if (doread) {
			*data = vioapic_read(vioapic, vioapic->ioregsel);
		} else {
			vioapic_write(vioapic, vioapic->ioregsel,
			    *data);
		}
	}
	VIOAPIC_UNLOCK(vioapic);

	return 0;
}

int
vioapic_mmio_read(void *vm, uint64_t gpa, uint64_t *rval,
		int size)
{
	int error;
	struct vioapic *vioapic;

	vioapic = vm_ioapic(vm);
	error = vioapic_mmio_rw(vioapic, gpa, rval, size, true);
	return error;
}

int
vioapic_mmio_write(void *vm, uint64_t gpa, uint64_t wval,
		int size)
{
	int error;
	struct vioapic *vioapic;

	vioapic = vm_ioapic(vm);
	error = vioapic_mmio_rw(vioapic, gpa, &wval, size, false);
	return error;
}

void
vioapic_process_eoi(struct vm *vm, uint32_t vector)
{
	struct vioapic *vioapic;
	uint32_t pin, pincount;

	if (vector < VECTOR_FOR_INTR_START || vector > NR_MAX_VECTOR)
		pr_err("vioapic_process_eoi: invalid vector %d", vector);

	vioapic = vm_ioapic(vm);
	dev_dbg(ACRN_DBG_IOAPIC, "ioapic processing eoi for vector %d", vector);

	/* notify device to ack if assigned pin */
	for (pin = 0; pin < pincount; pin++) {
		if ((vioapic->rtbl[pin].reg & IOAPIC_RTE_REM_IRR) == 0)
			continue;
		if ((vioapic->rtbl[pin].reg & IOAPIC_RTE_INTVEC) !=
				(uint64_t)vector)
			continue;
		ptdev_intx_ack(vm, pin, PTDEV_VPIN_IOAPIC);
	}

	/*
	 * XXX keep track of the pins associated with this vector instead
	 * of iterating on every single pin each time.
	 */
	VIOAPIC_LOCK(vioapic);
	pincount = vioapic_pincount(vm);
	for (pin = 0; pin < pincount; pin++) {
		if ((vioapic->rtbl[pin].reg & IOAPIC_RTE_REM_IRR) == 0)
			continue;
		if ((vioapic->rtbl[pin].reg & IOAPIC_RTE_INTVEC) !=
				(uint64_t)vector)
			continue;

		vioapic->rtbl[pin].reg &= ~IOAPIC_RTE_REM_IRR;
		if (vioapic->rtbl[pin].acnt > 0) {
			dev_dbg(ACRN_DBG_IOAPIC,
				"ioapic pin%d: asserted at eoi, acnt %d",
				pin, vioapic->rtbl[pin].acnt);
			vioapic_send_intr(vioapic, pin);
		}
	}
	VIOAPIC_UNLOCK(vioapic);
}

struct vioapic *
vioapic_init(struct vm *vm)
{
	struct vioapic *vioapic;
	uint32_t pin, pincount;

	vioapic = calloc(1, sizeof(struct vioapic));
	ASSERT(vioapic != NULL, "");

	vioapic->vm = vm;
	spinlock_init(&vioapic->mtx);

	pincount = vioapic_pincount(vioapic->vm);
	/* Initialize all redirection entries to mask all interrupts */
	for (pin = 0; pin < pincount; pin++)
		vioapic->rtbl[pin].reg = MASK_ALL_INTERRUPTS;

	register_mmio_emulation_handler(vm,
			vioapic_mmio_access_handler,
			(uint64_t)VIOAPIC_BASE,
			(uint64_t)VIOAPIC_BASE + VIOAPIC_SIZE,
			(void *) 0);

	return vioapic;
}

void
vioapic_cleanup(struct vioapic *vioapic)
{
	unregister_mmio_emulation_handler(vioapic->vm,
		(uint64_t)VIOAPIC_BASE,
		(uint64_t)VIOAPIC_BASE + VIOAPIC_SIZE);
	free(vioapic);
}

uint32_t
vioapic_pincount(struct vm *vm)
{
	if (is_vm0(vm))
		return REDIR_ENTRIES_HW;
	else
		return VIOAPIC_RTE_NUM;
}

int vioapic_mmio_access_handler(struct vcpu *vcpu, struct mem_io *mmio,
		__unused void *handler_private_data)
{
	struct vm *vm = vcpu->vm;
	uint64_t gpa = mmio->paddr;
	int ret = 0;

	/* Note all RW to IOAPIC are 32-Bit in size */
	ASSERT(mmio->access_size == 4,
			"All RW to LAPIC must be 32-bits in size");

	if (mmio->read_write == HV_MEM_IO_READ) {
		ret = vioapic_mmio_read(vm,
				gpa,
				&mmio->value,
				mmio->access_size);
		mmio->mmio_status = MMIO_TRANS_VALID;

	} else if (mmio->read_write == HV_MEM_IO_WRITE) {
		ret = vioapic_mmio_write(vm,
				gpa,
				mmio->value,
				mmio->access_size);

		mmio->mmio_status = MMIO_TRANS_VALID;
	}

	return ret;
}

bool vioapic_get_rte(struct vm *vm, uint32_t pin, void *rte)
{
	struct vioapic *vioapic;

	vioapic = vm_ioapic(vm);
	if ((vioapic != NULL) && (rte != NULL)) {
		*(uint64_t *)rte = vioapic->rtbl[pin].reg;
		return true;
	} else
		return false;
}

void get_vioapic_info(char *str, int str_max, int vmid)
{
	int len, size = str_max, vector, delmode;
	uint64_t rte;
	uint32_t low, high, dest;
	bool level, phys, remote_irr, mask;
	struct vm *vm = get_vm_from_vmid(vmid);
	uint32_t pin, pincount;

<<<<<<< HEAD
	pincount = vioapic_pincount(vm);
	if (!vm) {
=======
	if (vm == NULL) {
>>>>>>> b2fa8c5e
		len = snprintf(str, size,
			"\r\nvm is not exist for vmid %d", vmid);
		size -= len;
		str += len;
		goto END;
	}

	len = snprintf(str, size,
		"\r\nPIN\tVEC\tDM\tDEST\tTM\tDELM\tIRR\tMASK");
	size -= len;
	str += len;

	rte = 0;
	for (pin = 0 ; pin < pincount; pin++) {
		vioapic_get_rte(vm, pin, (void *)&rte);
		low = rte;
		high = rte >> 32;
		mask = ((low & IOAPIC_RTE_INTMASK) == IOAPIC_RTE_INTMSET);
		remote_irr = ((low & IOAPIC_RTE_REM_IRR) == IOAPIC_RTE_REM_IRR);
		phys = ((low & IOAPIC_RTE_DESTMOD) == IOAPIC_RTE_DESTPHY);
		delmode = low & IOAPIC_RTE_DELMOD;
		level = ((low & IOAPIC_RTE_TRGRLVL) != 0U) ? true : false;
		vector = low & IOAPIC_RTE_INTVEC;
		dest = high >> APIC_ID_SHIFT;

		len = snprintf(str, size,
				"\r\n%d\t0x%X\t%s\t0x%X\t%s\t%d\t%d\t%d",
				pin, vector, phys ? "phys" : "logic",
				dest, level ? "level" : "edge",
				delmode >> 8, remote_irr, mask);
		size -= len;
		str += len;
	}
END:
	snprintf(str, size, "\r\n");
}<|MERGE_RESOLUTION|>--- conflicted
+++ resolved
@@ -229,26 +229,17 @@
 static uint32_t
 vioapic_read(struct vioapic *vioapic, uint32_t addr)
 {
-<<<<<<< HEAD
+
 	uint32_t regnum, pin, rshift;
 	uint32_t pincount = vioapic_pincount(vioapic->vm);
-=======
-	uint32_t regnum, rshift;
-	int pin;
->>>>>>> b2fa8c5e
 
 	regnum = addr & 0xffU;
 	switch (regnum) {
 	case IOAPIC_ID:
 		return vioapic->id;
 	case IOAPIC_VER:
-<<<<<<< HEAD
 		return ((pincount - 1) << MAX_RTE_SHIFT)
 		       | 0x11;
-=======
-		return ((vioapic_pincount(vioapic->vm) - 1U) << MAX_RTE_SHIFT)
-		       | 0x11U;
->>>>>>> b2fa8c5e
 	case IOAPIC_ARB:
 		return vioapic->id;
 	default:
@@ -257,11 +248,7 @@
 
 	/* redirection table entries */
 	if (regnum >= IOAPIC_REDTBL &&
-<<<<<<< HEAD
 	    regnum < IOAPIC_REDTBL + pincount * 2) {
-=======
-	    (regnum < IOAPIC_REDTBL + vioapic_pincount(vioapic->vm) * 2) != 0) {
->>>>>>> b2fa8c5e
 		pin = (regnum - IOAPIC_REDTBL) / 2;
 		if (((regnum - IOAPIC_REDTBL) % 2) != 0)
 			rshift = 32;
@@ -640,12 +627,8 @@
 	struct vm *vm = get_vm_from_vmid(vmid);
 	uint32_t pin, pincount;
 
-<<<<<<< HEAD
 	pincount = vioapic_pincount(vm);
-	if (!vm) {
-=======
 	if (vm == NULL) {
->>>>>>> b2fa8c5e
 		len = snprintf(str, size,
 			"\r\nvm is not exist for vmid %d", vmid);
 		size -= len;
