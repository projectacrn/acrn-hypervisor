--- conflicted
+++ resolved
@@ -1689,13 +1689,8 @@
 
 	for (vcpu_id = ffs64(dmask); vcpu_id != INVALID_BIT_INDEX;
 		vcpu_id = ffs64(dmask)) {
-<<<<<<< HEAD
-		struct vlapic *vlapic;
+		struct acrn_vlapic *vlapic;
 		bitmap_clear_lock(vcpu_id, &dmask);
-=======
-		struct acrn_vlapic *vlapic;
-		bitmap_clear(vcpu_id, &dmask);
->>>>>>> d40a6b9e
 		target_vcpu = vcpu_from_vid(vm, vcpu_id);
 		if (target_vcpu == NULL) {
 			return;
